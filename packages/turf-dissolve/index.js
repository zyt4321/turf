<<<<<<< HEAD
var meta = require('@turf/meta');
var rbush = require('geojson-rbush');
var clone = require('@turf/clone');
var overlap = require('@turf/boolean-overlap');
var helpers = require('@turf/helpers');
var invariant = require('@turf/invariant');
var turfUnion = require('@turf/union');
=======
import clone from '@turf/clone';
import turfUnion from '@turf/union';
import turfbbox from '@turf/bbox';
import booleanOverlap from '@turf/boolean-overlap';
import { isObject } from '@turf/helpers';
var Rbush = require('rbush');
var gju = require('geojson-utils');
>>>>>>> d2db3b56
var getClosest = require('get-closest');
var lineIntersect = require('@turf/line-intersect');
var coordAll = meta.coordAll;
var lineString = helpers.lineString;
var collectionOf = invariant.collectionOf;

/**
 * Dissolves a FeatureCollection of polygons, filtered by an optional property name:value.
 * Note that multipart features within the collection are not supported
 *
 * @name dissolve
 * @param {FeatureCollection<Polygon>} featureCollection input feature collection to be dissolved
<<<<<<< HEAD
 * @param {string} [propertyName] features with equals 'propertyName' in `properties` will be merged
=======
 * @param {Object} [options={}] Optional parameters
 * @param {string} [options.propertyName] property name on which to dissolve features
>>>>>>> d2db3b56
 * @returns {FeatureCollection<Polygon>} a FeatureCollection containing the dissolved polygons
 * @example
 * var features = turf.featureCollection([
 *   turf.polygon([[[0, 0], [0, 1], [1, 1], [1, 0], [0, 0]]], {combine: 'yes'}),
 *   turf.polygon([[[0, -1], [0, 0], [1, 0], [1, -1], [0,-1]]], {combine: 'yes'}),
 *   turf.polygon([[[1,-1],[1, 0], [2, 0], [2, -1], [1, -1]]], {combine: 'no'}),
 * ]);
 * var options = {propertyName: 'combine'};
 *
 * var dissolved = turf.dissolve(features, options);
 *
 * //addToMap
 * var addToMap = [features, dissolved]
 */
<<<<<<< HEAD
module.exports = function (featureCollection, propertyName) {
    collectionOf(featureCollection, 'Polygon', 'dissolve');

    var fc = clone(featureCollection);
    var features = fc.features;
=======
function dissolve(featureCollection, options) {
    // Optional parameters
    options = options || {};
    if (!isObject(options)) throw new Error('options is invalid');
    var propertyName = options.propertyName;
>>>>>>> d2db3b56

    var originalIndexOfItemsRemoved = [];

    features.forEach(function (f, i) {
        f.properties.origIndexPosition = i;
    });
    var tree = rbush();
    tree.load(fc);

    for (var i in features) {
        var polygon = features[i];

        var featureChanged = false;

        for (var potentialMatchingFeature of tree.search(polygon).features) {
            polygon = features[i];

            var matchFeaturePosition = potentialMatchingFeature.properties.origIndexPosition;

            if (originalIndexOfItemsRemoved.length > 0 && matchFeaturePosition !== 0) {
                if (matchFeaturePosition > originalIndexOfItemsRemoved[originalIndexOfItemsRemoved.length - 1]) {
                    matchFeaturePosition = matchFeaturePosition - (originalIndexOfItemsRemoved.length);
                } else {
                    var closestNumber = getClosest.greaterNumber(matchFeaturePosition, originalIndexOfItemsRemoved);
                    if (closestNumber !== 0) {
                        matchFeaturePosition = matchFeaturePosition - closestNumber;
                    }
                }
            }

            if (matchFeaturePosition === +i) continue;

            var matchFeature = features[matchFeaturePosition];

            if (propertyName !== undefined &&
                matchFeature.properties[propertyName] !== polygon.properties[propertyName]) continue;

<<<<<<< HEAD
            if (!overlap(polygon, matchFeature) || !ringsIntersect(polygon, matchFeature)) continue;
=======
            if (!overlapCheck) {
                var linestring1 = toLinestring(clone(polygon));
                var linestring2 = toLinestring(clone(matchFeature));
                overlapCheck = gju.lineStringsIntersect(linestring1.geometry, linestring2.geometry);
            }
            if (!overlapCheck) {
                continue;
            }
>>>>>>> d2db3b56

            features[i] = turfUnion(polygon, matchFeature);

            originalIndexOfItemsRemoved.push(potentialMatchingFeature.properties.origIndexPosition);
            originalIndexOfItemsRemoved.sort(function (a, b) {
                return a - b;
            });

            tree.remove(potentialMatchingFeature);
            features.splice(matchFeaturePosition, 1);
            polygon.properties.origIndexPosition = i;
            tree.remove(polygon, function (a, b) {
                return a.properties.origIndexPosition === b.properties.origIndexPosition;
            });
            featureChanged = true;
        }

        if (featureChanged) {
            polygon.properties.origIndexPosition = i;
            tree.insert(polygon);
            i--;
        }
    }
<<<<<<< HEAD

    features.forEach(function (f) {
        delete f.properties.origIndexPosition;
        delete f.bbox;
    });

    return fc;
};


function ringsIntersect(poly1, poly2) {
    var line1 = lineString(coordAll(poly1));
    var line2 = lineString(coordAll(poly2));
    var points = lineIntersect(line1, line2).features;
    return points.length > 0;
}
=======
    return featureCollection;
}

function toLinestring(polygon) {
    if (polygon === null || polygon === undefined) throw new Error('No polygon was passed');
    polygon.geometry.type = 'LineString';
    var flat_arr = [].concat.apply([], polygon.geometry.coordinates);
    polygon.geometry.coordinates = flat_arr;
    return polygon;
}

export default dissolve;
>>>>>>> d2db3b56
<|MERGE_RESOLUTION|>--- conflicted
+++ resolved
@@ -1,25 +1,12 @@
-<<<<<<< HEAD
-var meta = require('@turf/meta');
-var rbush = require('geojson-rbush');
-var clone = require('@turf/clone');
-var overlap = require('@turf/boolean-overlap');
-var helpers = require('@turf/helpers');
-var invariant = require('@turf/invariant');
-var turfUnion = require('@turf/union');
-=======
+import rbush from 'geojson-rbush';
 import clone from '@turf/clone';
+import overlap from '@turf/boolean-overlap';
 import turfUnion from '@turf/union';
-import turfbbox from '@turf/bbox';
-import booleanOverlap from '@turf/boolean-overlap';
-import { isObject } from '@turf/helpers';
-var Rbush = require('rbush');
-var gju = require('geojson-utils');
->>>>>>> d2db3b56
-var getClosest = require('get-closest');
-var lineIntersect = require('@turf/line-intersect');
-var coordAll = meta.coordAll;
-var lineString = helpers.lineString;
-var collectionOf = invariant.collectionOf;
+import lineIntersect from '@turf/line-intersect';
+import { coordAll } from '@turf/meta';
+import { collectionOf } from '@turf/invariant';
+import { lineString, isObject } from '@turf/helpers';
+import { closestGreaterNumber } from './get-closest';
 
 /**
  * Dissolves a FeatureCollection of polygons, filtered by an optional property name:value.
@@ -27,12 +14,8 @@
  *
  * @name dissolve
  * @param {FeatureCollection<Polygon>} featureCollection input feature collection to be dissolved
-<<<<<<< HEAD
- * @param {string} [propertyName] features with equals 'propertyName' in `properties` will be merged
-=======
  * @param {Object} [options={}] Optional parameters
- * @param {string} [options.propertyName] property name on which to dissolve features
->>>>>>> d2db3b56
+ * @param {string} [options.propertyName] features with equals 'propertyName' in `properties` will be merged
  * @returns {FeatureCollection<Polygon>} a FeatureCollection containing the dissolved polygons
  * @example
  * var features = turf.featureCollection([
@@ -40,26 +23,24 @@
  *   turf.polygon([[[0, -1], [0, 0], [1, 0], [1, -1], [0,-1]]], {combine: 'yes'}),
  *   turf.polygon([[[1,-1],[1, 0], [2, 0], [2, -1], [1, -1]]], {combine: 'no'}),
  * ]);
- * var options = {propertyName: 'combine'};
  *
- * var dissolved = turf.dissolve(features, options);
+ * var dissolved = turf.dissolve(features, {propertyName: 'combine'});
  *
  * //addToMap
  * var addToMap = [features, dissolved]
  */
-<<<<<<< HEAD
-module.exports = function (featureCollection, propertyName) {
-    collectionOf(featureCollection, 'Polygon', 'dissolve');
-
-    var fc = clone(featureCollection);
-    var features = fc.features;
-=======
 function dissolve(featureCollection, options) {
     // Optional parameters
     options = options || {};
     if (!isObject(options)) throw new Error('options is invalid');
     var propertyName = options.propertyName;
->>>>>>> d2db3b56
+
+    // Input validation
+    collectionOf(featureCollection, 'Polygon', 'dissolve');
+
+    // Main
+    var fc = clone(featureCollection);
+    var features = fc.features;
 
     var originalIndexOfItemsRemoved = [];
 
@@ -83,7 +64,7 @@
                 if (matchFeaturePosition > originalIndexOfItemsRemoved[originalIndexOfItemsRemoved.length - 1]) {
                     matchFeaturePosition = matchFeaturePosition - (originalIndexOfItemsRemoved.length);
                 } else {
-                    var closestNumber = getClosest.greaterNumber(matchFeaturePosition, originalIndexOfItemsRemoved);
+                    var closestNumber = closestGreaterNumber(matchFeaturePosition, originalIndexOfItemsRemoved);
                     if (closestNumber !== 0) {
                         matchFeaturePosition = matchFeaturePosition - closestNumber;
                     }
@@ -97,18 +78,7 @@
             if (propertyName !== undefined &&
                 matchFeature.properties[propertyName] !== polygon.properties[propertyName]) continue;
 
-<<<<<<< HEAD
             if (!overlap(polygon, matchFeature) || !ringsIntersect(polygon, matchFeature)) continue;
-=======
-            if (!overlapCheck) {
-                var linestring1 = toLinestring(clone(polygon));
-                var linestring2 = toLinestring(clone(matchFeature));
-                overlapCheck = gju.lineStringsIntersect(linestring1.geometry, linestring2.geometry);
-            }
-            if (!overlapCheck) {
-                continue;
-            }
->>>>>>> d2db3b56
 
             features[i] = turfUnion(polygon, matchFeature);
 
@@ -132,7 +102,6 @@
             i--;
         }
     }
-<<<<<<< HEAD
 
     features.forEach(function (f) {
         delete f.properties.origIndexPosition;
@@ -140,8 +109,7 @@
     });
 
     return fc;
-};
-
+}
 
 function ringsIntersect(poly1, poly2) {
     var line1 = lineString(coordAll(poly1));
@@ -149,17 +117,5 @@
     var points = lineIntersect(line1, line2).features;
     return points.length > 0;
 }
-=======
-    return featureCollection;
-}
 
-function toLinestring(polygon) {
-    if (polygon === null || polygon === undefined) throw new Error('No polygon was passed');
-    polygon.geometry.type = 'LineString';
-    var flat_arr = [].concat.apply([], polygon.geometry.coordinates);
-    polygon.geometry.coordinates = flat_arr;
-    return polygon;
-}
-
-export default dissolve;
->>>>>>> d2db3b56
+export default dissolve;