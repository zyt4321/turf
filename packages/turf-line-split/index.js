--- conflicted
+++ resolved
@@ -37,11 +37,7 @@
 
     // remove excessive decimals from splitter
     // to avoid possible approximation issues in rbush
-<<<<<<< HEAD
-    var truncatedSplitter = truncate(splitter);
-=======
     var truncatedSplitter = truncate(splitter, 7);
->>>>>>> 2ef3f2f5
 
     switch (splitterType) {
     case 'Point':
@@ -161,7 +157,6 @@
 }
 
 
-
 /**
  * Find Closest Feature
  *
@@ -179,7 +174,6 @@
     var closestDistance = Infinity;
     featureEach(lines, function (segment) {
         var pt = pointOnLine(segment, point);
-        // console.log('pointonline', pt.geomerty.coordinates);
         var dist = pt.properties.dist;
         if (dist < closestDistance) {
             closestFeature = segment;
