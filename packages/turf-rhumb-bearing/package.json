{
  "name": "@turf/rhumb-bearing",
  "version": "4.7.3",
  "description": "turf rhumb-bearing module",
  "main": "index.es5.js",
  "module": "index.js",
  "jsnext:main": "index.js",
  "types": "index.d.ts",
  "files": [
    "index.js",
    "index.d.ts",
    "index.es5.js"
  ],
  "scripts": {
    "pretest": "rollup -c ../../rollup.config.js",
    "test": "node test.es5.js",
    "bench": "node bench.js"
  },
  "repository": {
    "type": "git",
    "url": "git://github.com/Turfjs/turf.git"
  },
  "keywords": [
    "turf",
    "bearing",
    "loxodrome",
    "rhumb",
    "rhumb line"
  ],
  "author": "Turf Authors",
  "contributors": [
    "Chris Veness <@chrisveness>",
    "Stefano Borghi <@stebogit>",
    "Denis Carriere <@DenisCarriere>"
  ],
  "license": "MIT",
  "bugs": {
    "url": "https://github.com/Turfjs/turf/issues"
  },
  "homepage": "https://github.com/Turfjs/turf",
  "devDependencies": {
    "@turf/destination": "*",
<<<<<<< HEAD
=======
    "@turf/helpers": "5.0.0-alpha",
>>>>>>> 9838d51a
    "benchmark": "*",
    "tape": "*",
    "write-json-file": "*",
    "rollup": "*"
  },
  "dependencies": {
<<<<<<< HEAD
    "@turf/helpers": "^4.7.3",
    "@turf/invariant": "^4.7.3"
=======
    "@turf/invariant": "5.0.0-alpha",
    "geodesy": "1.1.2"
>>>>>>> 9838d51a
  }
}<|MERGE_RESOLUTION|>--- conflicted
+++ resolved
@@ -40,22 +40,13 @@
   "homepage": "https://github.com/Turfjs/turf",
   "devDependencies": {
     "@turf/destination": "*",
-<<<<<<< HEAD
-=======
-    "@turf/helpers": "5.0.0-alpha",
->>>>>>> 9838d51a
     "benchmark": "*",
     "tape": "*",
     "write-json-file": "*",
     "rollup": "*"
   },
   "dependencies": {
-<<<<<<< HEAD
-    "@turf/helpers": "^4.7.3",
-    "@turf/invariant": "^4.7.3"
-=======
-    "@turf/invariant": "5.0.0-alpha",
-    "geodesy": "1.1.2"
->>>>>>> 9838d51a
+    "@turf/helpers": "5.0.0-alpha",
+    "@turf/invariant": "5.0.0-alpha"
   }
 }