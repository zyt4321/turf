--- conflicted
+++ resolved
@@ -2,12 +2,7 @@
  * Takes a {@link Polygon|polygon} and returns {@link Point|points} at all self-intersections.
  *
  * @name kinks
-<<<<<<< HEAD
- * @category misc
  * @param {Feature<Polygon>|Polygon} polygon input polygon
-=======
- * @param {Feature<Polygon>} polygon input polygon
->>>>>>> 2a91e14f
  * @returns {FeatureCollection<Point>} self-intersections
  * @example
  * var poly = {
